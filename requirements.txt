# core dependencies
autobahn[serialization]
ocs
sqlalchemy>=1.4
twisted

# hardware communication
pyserial
pysnmp==4.4.12
pysmi
pyasn1==0.4.8

# common dependencies - used by multiple agents
numpy
pyyaml
requests
tqdm

# acu agent
soaculib @ git+https://github.com/simonsobs/soaculib.git@master
so3g
pixell

# holography agent - python 3.8 only!
# -r requirements/holography.txt

# LabJack Agent
numexpr
scipy
labjack-ljm

# magpie agent
scipy
pandas

# pfeiffer tc 400
pfeiffer-vacuum-protocol==0.4

# pysmurf controller
pyepics
pysmurf @ git+https://github.com/slaclab/pysmurf.git@main
sodetlib @ git+https://github.com/simonsobs/sodetlib.git@master
sotodlib @ git+https://github.com/simonsobs/sotodlib.git@master

# timing master monitor
pyepics

# xy_stage
xy_stage_control @ git+https://github.com/kmharrington/xy_stage_control.git@main

# pysmurf controller
pysmurf @ git+https://github.com/slaclab/pysmurf.git@main
sodetlib @ git+https://github.com/simonsobs/sodetlib.git@master
sotodlib @ git+https://github.com/simonsobs/sotodlib.git@master

# modbus
pyModbusTCP

# Docs
# see docs/requirements.txt

<<<<<<< HEAD
# testing
-r requirements/testing.txt

# Contributing
pre-commit
=======
# testing + development
setuptools-scm
-r requirements/testing.txt
>>>>>>> 1db18601
<|MERGE_RESOLUTION|>--- conflicted
+++ resolved
@@ -59,14 +59,9 @@
 # Docs
 # see docs/requirements.txt
 
-<<<<<<< HEAD
-# testing
+# testing + development
+setuptools-scm
 -r requirements/testing.txt
 
 # Contributing
-pre-commit
-=======
-# testing + development
-setuptools-scm
--r requirements/testing.txt
->>>>>>> 1db18601
+pre-commit